--- conflicted
+++ resolved
@@ -54,40 +54,9 @@
     waitForHealthyStateTimeout = Duration.ofMinutes(60)
 }
 
-<<<<<<< HEAD
 //artifacts {
 //    archives sourcesJar
 //}
-=======
-artifacts {
-    archives sourcesJar
-}
-
-repositories {
-    mavenLocal()
-    mavenCentral()
-    maven {
-        url 'http://oss.sonatype.org/content/repositories/snapshots'
-    }
-    maven {
-        url "http://dl.bintray.com/kotlin/kotlin"
-    }
-
-    maven {
-        url "https://packages.atlassian.com/maven-3rdparty-legacy/"
-    }
-}
-
-dependencies {
-    testCompile "mysql:mysql-connector-java:5.1.46"
-    testCompile "mysql:mysql-connector-mxj:5.0.12"
-    testCompile 'org.postgresql:postgresql:42.2.2.jre6'
-    testCompile 'com.opentable.components:otj-pg-embedded:0.12.0'
-    testCompile 'org.xerial:sqlite-jdbc:3.21.0.1'
-    testCompile 'com.oracle:ojdbc6:12.1.0.1-atlassian-hosted'
-    testCompile 'com.microsoft.sqlserver:mssql-jdbc:6.4.0.jre7'
-}
->>>>>>> 02c82e64
 
 test {
     jvmArgs "-XX:MaxPermSize=256m"
@@ -184,19 +153,15 @@
         testCompile 'log4j:log4j:1.2.17'
         testCompile 'junit:junit:4.12'
         testCompile 'org.hamcrest:hamcrest-library:1.3'
-<<<<<<< HEAD
-        testCompile 'com.h2database:h2:1.4.196'
+        testCompile 'com.h2database:h2:1.4.197'
 
-        testCompile "mysql:mysql-connector-java:5.1.44"
+        testCompile "mysql:mysql-connector-java:5.1.46"
         testCompile "mysql:mysql-connector-mxj:5.0.12"
-        testCompile 'org.postgresql:postgresql:9.4.1212.jre6'
-        testCompile 'com.opentable.components:otj-pg-embedded:0.9.0'
+        testCompile 'org.postgresql:postgresql:42.2.2.jre6'
+        testCompile 'com.opentable.components:otj-pg-embedded:0.12.0'
         testCompile 'org.xerial:sqlite-jdbc:3.21.0.1'
         testCompile 'com.oracle:ojdbc6:12.1.0.1-atlassian-hosted'
-        testCompile group: 'com.microsoft.sqlserver', name: 'mssql-jdbc', version: '6.2.1.jre7'
-=======
-        testCompile 'com.h2database:h2:1.4.197'
->>>>>>> 02c82e64
+        testCompile 'com.microsoft.sqlserver:mssql-jdbc:6.4.0.jre7'
     }
 }
 
