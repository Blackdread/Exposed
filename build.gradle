import java.time.Duration

buildscript {
    repositories {
        mavenCentral()
        jcenter()
        maven {
            url 'http://oss.sonatype.org/content/repositories/snapshots'
        }
        maven {
            url "http://dl.bintray.com/kotlin/kotlin"
        }
        maven {
            url "http://dl.bintray.com/kotlin/kotlin-eap"
        }
    }
    dependencies {
        classpath "org.jetbrains.kotlin:kotlin-gradle-plugin:$kotlin_version"
        classpath "com.avast.gradle:gradle-docker-compose-plugin:0.5.2"
    }
}

plugins {
    id "com.jfrog.bintray" version "1.8.0"
    id 'net.researchgate.release' version '2.7.0'
}

apply plugin: 'java'
apply plugin: 'kotlin'
apply plugin: 'maven'
apply plugin: "maven-publish"
apply plugin: 'docker-compose'

sourceCompatibility = 1.6
targetCompatibility = 1.6

defaultTasks 'jar'

task exposedDialectTestWithDocker(type: Test) {
    systemProperties['exposed.test.dialects'] = dialect
}

exposedDialectTestWithDocker.doFirst {
    def containerInfo = dockerCompose.servicesInfos[dialect]
    systemProperty 'exposed.test.' + dialect + '.host', containerInfo.host
    systemProperty 'exposed.test.oracle.port', containerInfo.ports[1521]
    systemProperty 'exposed.test.sqlserver.port', containerInfo.ports[1433]
}

dockerCompose.isRequiredBy(exposedDialectTestWithDocker)

dockerCompose {
    useComposeFiles = ['docker-compose-' + dialect + '.yml']
    captureContainersOutput = true
    removeVolumes = true
    environment.put 'COMPOSE_CONVERT_WINDOWS_PATHS', 'true'
    waitForHealthyStateTimeout = Duration.ofMinutes(60)
}

<<<<<<< HEAD
//artifacts {
//    archives sourcesJar
//}
=======
artifacts {
    archives sourcesJar
}

repositories {
    mavenLocal()
    mavenCentral()
    maven {
        url 'http://oss.sonatype.org/content/repositories/snapshots'
    }
    maven {
        url "http://dl.bintray.com/kotlin/kotlin"
    }

    maven {
        url "https://packages.atlassian.com/maven-3rdparty-legacy/"
    }
}

dependencies {
    testCompile "mysql:mysql-connector-java:5.1.46"
    testCompile "mysql:mysql-connector-mxj:5.0.12"
    testCompile 'org.postgresql:postgresql:42.2.2.jre6'
    testCompile 'com.opentable.components:otj-pg-embedded:0.12.0'
    testCompile 'org.xerial:sqlite-jdbc:3.23.1'
    testCompile 'com.oracle:ojdbc6:12.1.0.1-atlassian-hosted'
    testCompile 'com.microsoft.sqlserver:mssql-jdbc:6.4.0.jre7'
}
>>>>>>> 0b0e375b

test {
    jvmArgs "-XX:MaxPermSize=256m"
    if (System.properties['exposed.test.dialects'] != null) {
        systemProperties['exposed.test.dialects'] = System.properties['exposed.test.dialects']
    }
    testLogging {
        events "PASSED", "FAILED", "SKIPPED"
        showStandardStreams = true
        exceptionFormat = 'full'
    }

    copy {
        from(rootProject.file("/src/test/resources").absolutePath)
        into("out/test/resources")
    }
}

bintray {
    user = project.hasProperty('bintrayUser') ? project.property('bintrayUser') : System.getenv('BINTRAY_USER')
    key = project.hasProperty('bintrayApiKey') ? project.property('bintrayApiKey') : System.getenv('BINTRAY_API_KEY')
    publications = ['mavenProject']
    dryRun = true
    pkg {
        userOrg = 'kotlin'
        repo = 'exposed'
        name = 'exposed'
        licenses = ['Apache-2.0']
        vcsUrl = 'https://github.com/JetBrains/Exposed.git'
    }
}

afterReleaseBuild.dependsOn bintrayUpload

task wrapper(type: Wrapper) {
    gradleVersion = "4.9"
}

allprojects {
    apply plugin: 'java'
    apply plugin: 'kotlin'
    apply plugin: 'maven-publish'

    group = 'org.jetbrains.exposed'

    compileJava.options.encoding = 'UTF-8'
    compileTestJava.options.encoding = 'UTF-8'

    repositories {
        mavenLocal()
        mavenCentral()
        maven {
            url 'http://oss.sonatype.org/content/repositories/snapshots'
        }
        maven {
            url "http://dl.bintray.com/kotlin/kotlin"
        }

        maven {
            url "https://packages.atlassian.com/maven-3rdparty-legacy/"
        }
        maven {
            url "http://dl.bintray.com/kotlin/kotlin-eap"
        }
    }

    task sourcesJar(type: Jar, dependsOn: classes) {
        classifier = 'sources'
        from sourceSets.main.allSource
        duplicatesStrategy = "exclude"
    }

//    afterEvaluate {
//        sourcesJar
//    }

    tasks.assemble.dependsOn 'sourcesJar'

    publishing {
        publications {
            mavenProject(MavenPublication) {
                from components.java
                artifact sourcesJar
                artifactId = 'exposed'
                groupId project.group
                artifactId project.name
                version project.version

            }
        }
    }

    dependencies {
        compile "org.jetbrains.kotlin:kotlin-stdlib:$kotlin_version"
        compile "org.jetbrains.kotlin:kotlin-reflect:$kotlin_version"

        compile 'org.slf4j:slf4j-api:1.7.25'
        compileOnly 'com.h2database:h2:1.4.197'

        testCompile "org.jetbrains.kotlin:kotlin-test-junit:$kotlin_version"
        testCompile 'org.slf4j:slf4j-log4j12:1.7.25'
        testCompile 'log4j:log4j:1.2.17'
        testCompile 'junit:junit:4.12'
        testCompile 'org.hamcrest:hamcrest-library:1.3'
        testCompile 'com.h2database:h2:1.4.197'

        testCompile "mysql:mysql-connector-java:5.1.46"
        testCompile "mysql:mysql-connector-mxj:5.0.12"
        testCompile 'org.postgresql:postgresql:42.2.2.jre6'
        testCompile 'com.opentable.components:otj-pg-embedded:0.12.0'
        testCompile 'org.xerial:sqlite-jdbc:3.21.0.1'
        testCompile 'com.oracle:ojdbc6:12.1.0.1-atlassian-hosted'
        testCompile 'com.microsoft.sqlserver:mssql-jdbc:6.4.0.jre7'
    }
}


project(":spring-transaction") {
    dependencies {
        compile "org.springframework:spring-jdbc:$spring_version"
        compile "org.springframework:spring-context:$spring_version"
        compile rootProject
        testCompile "org.springframework:spring-test:$spring_version"
    }
}<|MERGE_RESOLUTION|>--- conflicted
+++ resolved
@@ -9,9 +9,6 @@
         }
         maven {
             url "http://dl.bintray.com/kotlin/kotlin"
-        }
-        maven {
-            url "http://dl.bintray.com/kotlin/kotlin-eap"
         }
     }
     dependencies {
@@ -57,40 +54,9 @@
     waitForHealthyStateTimeout = Duration.ofMinutes(60)
 }
 
-<<<<<<< HEAD
 //artifacts {
 //    archives sourcesJar
 //}
-=======
-artifacts {
-    archives sourcesJar
-}
-
-repositories {
-    mavenLocal()
-    mavenCentral()
-    maven {
-        url 'http://oss.sonatype.org/content/repositories/snapshots'
-    }
-    maven {
-        url "http://dl.bintray.com/kotlin/kotlin"
-    }
-
-    maven {
-        url "https://packages.atlassian.com/maven-3rdparty-legacy/"
-    }
-}
-
-dependencies {
-    testCompile "mysql:mysql-connector-java:5.1.46"
-    testCompile "mysql:mysql-connector-mxj:5.0.12"
-    testCompile 'org.postgresql:postgresql:42.2.2.jre6'
-    testCompile 'com.opentable.components:otj-pg-embedded:0.12.0'
-    testCompile 'org.xerial:sqlite-jdbc:3.23.1'
-    testCompile 'com.oracle:ojdbc6:12.1.0.1-atlassian-hosted'
-    testCompile 'com.microsoft.sqlserver:mssql-jdbc:6.4.0.jre7'
-}
->>>>>>> 0b0e375b
 
 test {
     jvmArgs "-XX:MaxPermSize=256m"
@@ -201,7 +167,7 @@
         testCompile "mysql:mysql-connector-mxj:5.0.12"
         testCompile 'org.postgresql:postgresql:42.2.2.jre6'
         testCompile 'com.opentable.components:otj-pg-embedded:0.12.0'
-        testCompile 'org.xerial:sqlite-jdbc:3.21.0.1'
+        testCompile 'org.xerial:sqlite-jdbc:3.23.1'
         testCompile 'com.oracle:ojdbc6:12.1.0.1-atlassian-hosted'
         testCompile 'com.microsoft.sqlserver:mssql-jdbc:6.4.0.jre7'
     }
