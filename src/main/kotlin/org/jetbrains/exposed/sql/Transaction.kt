package org.jetbrains.exposed.sql

import org.jetbrains.exposed.dao.Entity
import org.jetbrains.exposed.dao.EntityCache
import org.jetbrains.exposed.dao.EntityHook
import org.jetbrains.exposed.sql.statements.Statement
import org.jetbrains.exposed.sql.statements.StatementInterceptor
import org.jetbrains.exposed.sql.statements.StatementType
import org.jetbrains.exposed.sql.transactions.TransactionInterface
import org.jetbrains.exposed.sql.vendors.currentDialect
import org.jetbrains.exposed.sql.vendors.inProperCase
import java.sql.PreparedStatement
import java.sql.ResultSet
import java.util.concurrent.ConcurrentHashMap

class Key<T>
@Suppress("UNCHECKED_CAST")
open class UserDataHolder {
    protected val userdata = ConcurrentHashMap<Key<*>, Any?>()

    fun <T : Any> putUserData(key: Key<T>, value: T) {
        userdata[key] = value
    }

    fun <T:Any> removeUserData(key: Key<T>) = userdata.remove(key)

    fun <T:Any> getUserData(key: Key<T>) : T? = userdata[key] as T?

    fun <T:Any> getOrCreate(key: Key<T>, init: ()->T): T = userdata.getOrPut(key, init) as T
}

open class Transaction(private val transactionImpl: TransactionInterface): UserDataHolder(), TransactionInterface by transactionImpl {

    internal val interceptors = arrayListOf<StatementInterceptor>()

    fun registerInterceptor(interceptor: StatementInterceptor) = interceptors.add(interceptor)

    fun unregisterInterceptor(interceptor: StatementInterceptor) = interceptors.remove(interceptor)

    @Deprecated("should be connected externally as StatementInterceptor")
    val logger = CompositeSqlLogger()

    var statementCount: Int = 0
    var duration: Long = 0
    var warnLongQueriesDuration: Long? = null
    var debug = false
    val entityCache = EntityCache()

    // currently executing statement. Used to log error properly
    var currentStatement: PreparedStatement? = null
    internal val executedStatements: MutableList<PreparedStatement> = arrayListOf()

    val statements = StringBuilder()
    // prepare statement as key and count to execution time as value
    val statementStats = hashMapOf<String, Pair<Int,Long>>()

    init {
        addLogger(Slf4jSqlDebugLogger)
    }

    override fun commit() {
        val created = flushCache()
        EntityHook.alertSubscribers()
        val createdByHooks = flushCache()
        interceptors.forEach { it.beforeCommit(this) }
        transactionImpl.commit()
        userdata.clear()
        EntityCache.invalidateGlobalCaches(created + createdByHooks)
        interceptors.forEach { it.afterCommit() }
    }

    override fun rollback() {
        interceptors.forEach { it.beforeRollback(this) }
        transactionImpl.rollback()
        userdata.clear()
        entityCache.clearReferrersCache()
        entityCache.data.clear()
        entityCache.inserts.clear()
        interceptors.forEach { it.afterRollback() }
    }

    fun flushCache(): List<Entity<*>> {
        with(entityCache) {
            val newEntities = inserts.flatMap { it.value }
            flush()
            return newEntities
        }
    }

    private fun describeStatement(delta: Long, stmt: String): String = "[${delta}ms] ${stmt.take(1024)}\n\n"

    fun exec(stmt: String) = exec(stmt, { })

    fun <T:Any> exec(stmt: String, transform: (ResultSet) -> T): T? {
        if (stmt.isEmpty()) return null

        val type = StatementType.values().find {
            stmt.trim().startsWith(it.name, true)
        } ?: StatementType.OTHER

        return exec(object : Statement<T>(type, emptyList()) {
            override fun PreparedStatement.executeInternal(transaction: Transaction): T? {
                when (type) {
                    StatementType.SELECT -> executeQuery()
                    else  -> executeUpdate()
                }
                return resultSet?.let {
                    try {
                        transform(it)
                    } finally {
                        it.close()
                    }
                }
            }

            override fun prepareSQL(transaction: Transaction): String = stmt

            override fun arguments(): Iterable<Iterable<Pair<ColumnType, Any?>>> = emptyList()
        })
    }

    fun <T> exec(stmt: Statement<T>): T? = exec(stmt, {it})

    fun <T, R> exec(stmt: Statement<T>, body: Statement<T>.(T) -> R): R? {
        statementCount++

        val start = System.currentTimeMillis()
        val answer = stmt.executeIn(this)
        val delta = System.currentTimeMillis() - start

        val lazySQL = lazy(LazyThreadSafetyMode.NONE) {
            answer.second.map { it.sql(this) }.distinct().joinToString()
        }

        duration += delta

        if (debug) {
            statements.append(describeStatement(delta, lazySQL.value))
            statementStats.getOrPut(lazySQL.value, { 0 to 0L }).let { (count, time) ->
                statementStats[lazySQL.value] = (count + 1) to (time + delta)
            }
        }

        if (delta > warnLongQueriesDuration ?: Long.MAX_VALUE) {
            exposedLogger.warn("Long query: ${describeStatement(delta, lazySQL.value)}", RuntimeException())
        }

        return answer.first?.let { stmt.body(it) }
    }

    internal fun quoteIfNecessary (identity: String) : String {
        return if (identity.contains('.'))
            identity.split('.').joinToString(".") {quoteTokenIfNecessary(it)}
        else {
            quoteTokenIfNecessary(identity)
        }
    }

<<<<<<< HEAD
    // REVIEW
=======
>>>>>>> 0b0e375b
    internal fun cutIfNecessary(identity: String) = identity.take(identity.length.coerceAtMost(currentDialect.identifierLengthLimit))

    private fun quoteTokenIfNecessary(token: String) : String = if (db.needQuotes(token)) token.quoted else token

    fun identity(table: Table): String =
            (table as? Alias<*>)?.let { "${identity(it.delegate)} ${quoteIfNecessary(it.alias)}"} ?: quoteIfNecessary(table.tableName.inProperCase())

    fun fullIdentity(column: Column<*>): String =
            "${quoteIfNecessary(column.table.tableName.inProperCase())}.${identity(column)}"

    fun identity(column: Column<*>): String {
        val nameInProperCase = column.name.inProperCase()
        return if (db.shouldQuoteIdentifiers && nameInProperCase != column.name)
            column.name.quoted
        else quoteIfNecessary(nameInProperCase)
    }

    fun closeExecutedStatements() {
        executedStatements.forEach {
            if (!it.isClosed) it.close()
        }
        executedStatements.clear()
    }

    private val String.quoted get() = "${db.identityQuoteString}$this${db.identityQuoteString}".trim()
}
<|MERGE_RESOLUTION|>--- conflicted
+++ resolved
@@ -156,10 +156,6 @@
         }
     }
 
-<<<<<<< HEAD
-    // REVIEW
-=======
->>>>>>> 0b0e375b
     internal fun cutIfNecessary(identity: String) = identity.take(identity.length.coerceAtMost(currentDialect.identifierLengthLimit))
 
     private fun quoteTokenIfNecessary(token: String) : String = if (db.needQuotes(token)) token.quoted else token
