--- conflicted
+++ resolved
@@ -1,13 +1,7 @@
 package org.jetbrains.exposed.sql.vendors
 
-<<<<<<< HEAD
-import org.jetbrains.exposed.sql.Column
-import org.jetbrains.exposed.sql.DateType
-import org.jetbrains.exposed.sql.Expression
-=======
 import org.jetbrains.exposed.exceptions.throwUnsupportedException
 import org.jetbrains.exposed.sql.*
->>>>>>> 02c82e64
 import org.jetbrains.exposed.sql.transactions.TransactionManager
 import java.util.*
 
@@ -17,7 +11,7 @@
 
     override fun longAutoincType(): String = "BIGSERIAL"
 
-    override fun dateTimeType(type: DateType): String = "TIMESTAMP"
+    override fun dateTimeType(): String = "TIMESTAMP"
 
     override fun uuidType(): String = "uuid"
 
