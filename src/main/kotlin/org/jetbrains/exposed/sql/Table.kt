--- conflicted
+++ resolved
@@ -275,32 +275,13 @@
      */
     fun long(name: String): Column<Long> = registerColumn(name, LongColumnType())
 
-<<<<<<< HEAD
+    /**
+     * A bool column to store a boolean value.
+     *
+     * @param name The column name
+     */
     fun bool(name: String): Column<Boolean> = registerColumn(name, BooleanColumnType())
 
-=======
-    /**
-     * A date column to store a date.
-     *
-     * @param name The column name
-     */
-    fun date(name: String): Column<DateTime> = registerColumn(name, DateColumnType(false))
-
-    /**
-     * A bool column to store a boolean value.
-     *
-     * @param name The column name
-     */
-    fun bool(name: String): Column<Boolean> = registerColumn(name, BooleanColumnType())
-
-    /**
-     * A datetime column to store both a date and a time.
-     *
-     * @param name The column name
-     */
-    fun datetime(name: String): Column<DateTime> = registerColumn(name, DateColumnType(true))
-
->>>>>>> 02c82e64
     /**
      * A blob column to store a large amount of binary data.
      *
