--- conflicted
+++ resolved
@@ -195,62 +195,6 @@
     }
 }
 
-<<<<<<< HEAD
-=======
-private val DEFAULT_DATE_STRING_FORMATTER = DateTimeFormat.forPattern("YYYY-MM-dd").withLocale(Locale.ROOT)
-private val DEFAULT_DATE_TIME_STRING_FORMATTER = DateTimeFormat.forPattern("YYYY-MM-dd HH:mm:ss.SSSSSS").withLocale(Locale.ROOT)
-private val SQLITE_DATE_TIME_STRING_FORMATTER = DateTimeFormat.forPattern("YYYY-MM-dd HH:mm:ss")
-private val SQLITE_DATE_STRING_FORMATTER = ISODateTimeFormat.yearMonthDay()
-
-class DateColumnType(val time: Boolean): ColumnType() {
-    override fun sqlType(): String  = if (time) currentDialect.dataTypeProvider.dateTimeType() else "DATE"
-
-    override fun nonNullValueToString(value: Any): String {
-        if (value is String) return value
-
-        val dateTime = when (value) {
-            is DateTime -> value
-            is java.sql.Date -> DateTime(value.time)
-            is java.sql.Timestamp -> DateTime(value.time)
-            else -> error("Unexpected value: $value of ${value::class.qualifiedName}")
-        }
-
-        return if (time)
-            "'${DEFAULT_DATE_TIME_STRING_FORMATTER.print(dateTime.toDateTime(DateTimeZone.getDefault()))}'"
-        else
-            "'${DEFAULT_DATE_STRING_FORMATTER.print(dateTime)}'"
-    }
-
-    override fun valueFromDB(value: Any): Any = when(value) {
-        is DateTime -> value
-        is java.sql.Date ->  DateTime(value.time)
-        is java.sql.Timestamp -> DateTime(value.time)
-        is Int -> DateTime(value.toLong())
-        is Long -> DateTime(value)
-        is String -> when {
-            currentDialect is SQLiteDialect && time -> SQLITE_DATE_TIME_STRING_FORMATTER.parseDateTime(value)
-            currentDialect is SQLiteDialect -> SQLITE_DATE_STRING_FORMATTER.parseDateTime(value)
-            else -> value
-        }
-        // REVIEW
-        else -> DEFAULT_DATE_TIME_STRING_FORMATTER.parseDateTime(value.toString())
-    }
-
-    override fun notNullValueToDB(value: Any): Any {
-        if (value is DateTime) {
-            val millis = value.millis
-            if (time) {
-                return java.sql.Timestamp(millis)
-            }
-            else {
-                return java.sql.Date(millis)
-            }
-        }
-        return value
-    }
-}
-
->>>>>>> 02c82e64
 abstract class StringColumnType(val collate: String? = null) : ColumnType() {
     private val charactersToEscape = mapOf(
             '\'' to "\'\'",
