--- conflicted
+++ resolved
@@ -10,23 +10,7 @@
             "COUNT(${if (distinct) "DISTINCT " else ""}${expr.toSQL(queryBuilder)})"
 }
 
-<<<<<<< HEAD
-class LowerCase<out T: String?>(val expr: Expression<T>) : Function<T>() {
-=======
-class Date<T:DateTime?>(val expr: Expression<T>): Function<DateTime>(DateColumnType(false)) {
-    override fun toSQL(queryBuilder: QueryBuilder): String = "DATE(${expr.toSQL(queryBuilder)})"
-}
-
-class CurrentDateTime : Function<DateTime>(DateColumnType(false)) {
-    override fun toSQL(queryBuilder: QueryBuilder) = "CURRENT_TIMESTAMP"
-}
-
-class Month<T:DateTime?>(val expr: Expression<T>): Function<Int>(IntegerColumnType()) {
-    override fun toSQL(queryBuilder: QueryBuilder): String = "MONTH(${expr.toSQL(queryBuilder)})"
-}
-
 class LowerCase<T: String?>(val expr: Expression<T>) : Function<T>(VarCharColumnType()) {
->>>>>>> 02c82e64
     override fun toSQL(queryBuilder: QueryBuilder): String = "LOWER(${expr.toSQL(queryBuilder)})"
 }
 
