--- conflicted
+++ resolved
@@ -217,12 +217,7 @@
                 "DEFAULT ${currentDialect.dataTypeProvider.processForDefaultValue(this)} NOT NULL"
             else -> "NULL"
         }
-<<<<<<< HEAD
-        
-=======
-
-
->>>>>>> 02c82e64
+
         withTables(TestTable) {
             val dtType = currentDialect.dataTypeProvider.dateTimeType(DateType.DATETIME)
             assertEquals("CREATE TABLE " + if (currentDialect.supportsIfNotExists) { "IF NOT EXISTS " } else { "" } +
