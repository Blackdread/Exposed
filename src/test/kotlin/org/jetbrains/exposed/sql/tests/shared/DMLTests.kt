package org.jetbrains.exposed.sql.tests.shared

import org.hamcrest.Matchers.containsInAnyOrder
import org.hamcrest.Matchers.not
import org.jetbrains.exposed.dao.IntIdTable
import org.jetbrains.exposed.exceptions.UnsupportedByDialectException
import org.jetbrains.exposed.sql.*
<<<<<<< HEAD
import org.jetbrains.exposed.sql.Random
import org.jetbrains.exposed.sql.statements.BatchDataInconsistentException
import org.jetbrains.exposed.sql.statements.BatchInsertStatement
import org.jetbrains.exposed.sql.tests.*
=======
import org.jetbrains.exposed.sql.Function
import org.jetbrains.exposed.sql.statements.BatchDataInconsistentException
import org.jetbrains.exposed.sql.statements.BatchInsertStatement
import org.jetbrains.exposed.sql.tests.DatabaseTestsBase
import org.jetbrains.exposed.sql.tests.TestDB
import org.jetbrains.exposed.sql.transactions.TransactionManager
import org.jetbrains.exposed.sql.vendors.*
import org.joda.time.DateTime
>>>>>>> 02c82e64
import org.junit.Assert.assertThat
import org.junit.Test
import java.math.BigDecimal
import java.util.*
import kotlin.test.*

object DMLTestsData {
    object Cities : Table() {
        val id = integer("cityId").autoIncrement("cities_seq").primaryKey() // PKColumn<Int>
        val name = varchar("name", 50) // Column<String>
    }

    object Users : Table() {
        val id = varchar("id", 10).primaryKey() // PKColumn<String>
        val name = varchar("name", length = 50) // Column<String>
        val cityId = (integer("city_id") references Cities.id).nullable() // Column<Int?>
    }

    object UserData : Table() {
        val user_id = varchar("user_id", 10) references Users.id
        val comment = varchar("comment", 30)
        val value = integer("value")
    }

    enum class E {
        ONE,
        TWO,
        THREE
    }

    object Misc : Table() {
        val n = integer("n")
        val nn = integer("nn").nullable()

        val d = date<Date>("d")
        val dn = date<Date>("dn").nullable()

        val t = datetime<Date>("t")
        val tn = datetime<Date>("tn").nullable()

        val e = enumeration("e", E::class.java)
        val en = enumeration("en", E::class.java).nullable()

        val es = enumerationByName("es", 5, E::class.java)
        val esn = enumerationByName("esn", 5, E::class.java).nullable()

        val s = varchar("s", 100)
        val sn = varchar("sn", 100).nullable()

        val dc = decimal("dc", 12, 2)
        val dcn = decimal("dcn", 12, 2).nullable()

        val fcn = float("fcn").nullable()

        val char = char("char").nullable()
    }
}

class DMLTests : DatabaseTestsBase() {
    fun withCitiesAndUsers(exclude: List<TestDB> = emptyList(), statement: Transaction.(cities: DMLTestsData.Cities, users: DMLTestsData.Users, userData: DMLTestsData.UserData) -> Unit) {
        val Users = DMLTestsData.Users
        val Cities = DMLTestsData.Cities
        val UserData = DMLTestsData.UserData

        withTables(exclude, Cities, Users, UserData) {
            val saintPetersburgId = Cities.insert {
                it[name] = "St. Petersburg"
            } get Cities.id

            val munichId = Cities.insert {
                it[name] = "Munich"
            } get Cities.id

            Cities.insert {
                it[name] = "Prague"
            }

            Users.insert {
                it[id] = "andrey"
                it[name] = "Andrey"
                it[cityId] = saintPetersburgId
            }

            Users.insert {
                it[id] = "sergey"
                it[name] = "Sergey"
                it[cityId] = munichId
            }

            Users.insert {
                it[id] = "eugene"
                it[name] = "Eugene"
                it[cityId] = munichId
            }

            Users.insert {
                it[id] = "alex"
                it[name] = "Alex"
                it[cityId] = null
            }

            Users.insert {
                it[id] = "smth"
                it[name] = "Something"
                it[cityId] = null
            }

            UserData.insert {
                it[user_id] = "smth"
                it[comment] = "Something is here"
                it[value] = 10
            }

            UserData.insert {
                it[user_id] = "smth"
                it[comment] = "Comment #2"
                it[value] = 20
            }

            UserData.insert {
                it[user_id] = "eugene"
                it[comment] = "Comment for Eugene"
                it[value] = 20
            }

            UserData.insert {
                it[user_id] = "sergey"
                it[comment] = "Comment for Sergey"
                it[value] = 30
            }

            statement(Cities, Users, UserData)
        }
    }

    @Test
    fun testUpdate01() {
        withCitiesAndUsers { cities, users, userData ->
            val alexId = "alex"
            val alexName = users.slice(users.name).select { users.id.eq(alexId) }.first()[users.name]
            assertEquals("Alex", alexName)

            val newName = "Alexey"
            users.update({ users.id.eq(alexId) }) {
                it[users.name] = newName
            }

            val alexNewName = users.slice(users.name).select { users.id.eq(alexId) }.first()[users.name]
            assertEquals(newName, alexNewName)
        }
    }

    @Test
    fun testUpdateWithLimit01() {
        withCitiesAndUsers(listOf(TestDB.SQLITE, TestDB.POSTGRESQL)) { cities, users, userData ->
            val aNames = users.slice(users.name).select { users.id like "a%" }.map { it[users.name] }
            assertEquals(2, aNames.size)

            users.update({ users.id like "a%" }, 1) {
                it[users.id] = "NewName"
            }

            val unchanged = users.slice(users.name).select { users.id like "a%" }.count()
            val changed = users.slice(users.name).select { users.id eq "NewName" }.count()
            assertEquals(1, unchanged)
            assertEquals(1, changed)
        }
    }

    @Test
    fun testUpdateWithLimit02() {
        val dialects = TestDB.values().toList() - listOf(TestDB.SQLITE, TestDB.POSTGRESQL)
        withCitiesAndUsers(dialects) { cities, users, userData ->
            expectException<UnsupportedByDialectException> {
                users.update({ users.id like "a%" }, 1) {
                    it[users.id] = "NewName"
                }
            }
        }
    }

    @Test
    fun testPreparedStatement() {
        withCitiesAndUsers { cities, users, userData ->
            val name = users.select { users.id eq "eugene" }.first()[users.name]
            assertEquals("Eugene", name)
        }
    }

    @Test
    fun testDelete01() {
        withCitiesAndUsers { cities, users, userData ->
            userData.deleteAll()
            val userDataExists = userData.selectAll().any()
            assertEquals(false, userDataExists)

            val smthId = users.slice(users.id).select { users.name.like("%thing") }.single()[users.id]
            assertEquals("smth", smthId)

            users.deleteWhere { users.name like "%thing" }
            val hasSmth = users.slice(users.id).select { users.name.like("%thing") }.any()
            assertEquals(false, hasSmth)
        }
    }

    @Test
    fun testDeleteWithLimitAndOffset01() {
        withCitiesAndUsers(exclude = listOf(TestDB.SQLITE, TestDB.POSTGRESQL, TestDB.ORACLE)) { cities, users, userData ->
            userData.deleteWhere(limit = 1) { userData.value eq 20 }
            userData.slice(userData.user_id, userData.value).select { userData.value eq 20 }.let {
                assertEquals(1, it.count())
                assertEquals("eugene", it.single()[userData.user_id])
            }
        }
    }

    // select expressions
    @Test
    fun testSelect() {
        withCitiesAndUsers { cities, users, userData ->
            users.select { users.id.eq("andrey") }.forEach {
                val userId = it[users.id]
                val userName = it[users.name]
                when (userId) {
                    "andrey" -> assertEquals("Andrey", userName)
                    else -> error("Unexpected user $userId")
                }
            }
        }
    }

    @Test
    fun testSelectAnd() {
        withCitiesAndUsers { cities, users, userData ->
            users.select { users.id.eq("andrey") and users.name.eq("Andrey") }.forEach {
                val userId = it[users.id]
                val userName = it[users.name]
                when (userId) {
                    "andrey" -> assertEquals("Andrey", userName)
                    else -> error("Unexpected user $userId")
                }
            }
        }
    }

    @Test
    fun testSelectOr() {
        withCitiesAndUsers { cities, users, userData ->
            users.select { users.id.eq("andrey") or users.name.eq("Andrey") }.forEach {
                val userId = it[users.id]
                val userName = it[users.name]
                when (userId) {
                    "andrey" -> assertEquals("Andrey", userName)
                    else -> error("Unexpected user $userId")
                }
            }
        }
    }

    @Test
    fun testSelectNot() {
        withCitiesAndUsers { cities, users, userData ->
            users.select { org.jetbrains.exposed.sql.not(users.id.eq("andrey")) }.forEach {
                val userId = it[users.id]
                val userName = it[users.name]
                if (userId == "andrey") {
                    error("Unexpected user $userId")
                }
            }
        }
    }

    // manual join
    @Test
    fun testJoin01() {
        withCitiesAndUsers { cities, users, userData ->
            (users innerJoin cities).slice(users.name, cities.name).select { (users.id.eq("andrey") or users.name.eq("Sergey")) and users.cityId.eq(cities.id) }.forEach {
                val userName = it[users.name]
                val cityName = it[cities.name]
                when (userName) {
                    "Andrey" -> assertEquals("St. Petersburg", cityName)
                    "Sergey" -> assertEquals("Munich", cityName)
                    else -> error("Unexpected user $userName")
                }
            }
        }
    }

    // join with foreign key
    @Test
    fun testJoin02() {
        withCitiesAndUsers { cities, users, userData ->
            val stPetersburgUser = (users innerJoin cities).slice(users.name, users.cityId, cities.name).select { cities.name.eq("St. Petersburg") or users.cityId.isNull() }.single()
            assertEquals("Andrey", stPetersburgUser[users.name])
            assertEquals("St. Petersburg", stPetersburgUser[cities.name])
        }
    }

    // triple join
    @Test
    fun testJoin03() {
        withCitiesAndUsers { cities, users, userData ->
            val r = (cities innerJoin users innerJoin userData).selectAll().orderBy(users.id).toList()
            assertEquals(2, r.size)
            assertEquals("Eugene", r[0][users.name])
            assertEquals("Comment for Eugene", r[0][userData.comment])
            assertEquals("Munich", r[0][cities.name])
            assertEquals("Sergey", r[1][users.name])
            assertEquals("Comment for Sergey", r[1][userData.comment])
            assertEquals("Munich", r[1][cities.name])
        }
    }

    // triple join
    @Test
    fun testJoin04() {
        val Numbers = object : Table() {
            val id = integer("id").primaryKey()
        }

        val Names = object : Table() {
            val name = varchar("name", 10).primaryKey()
        }

        val Map = object : Table() {
            val id_ref = integer("id_ref") references Numbers.id
            val name_ref = varchar("name_ref", 10) references Names.name
        }

        withTables(Numbers, Names, Map) {
            Numbers.insert { it[id] = 1 }
            Numbers.insert { it[id] = 2 }
            Names.insert { it[name] = "Foo" }
            Names.insert { it[name] = "Bar" }
            Map.insert {
                it[id_ref] = 2
                it[name_ref] = "Foo"
            }

            val r = (Numbers innerJoin Map innerJoin Names).selectAll().toList()
            assertEquals(1, r.size)
            assertEquals(2, r[0][Numbers.id])
            assertEquals("Foo", r[0][Names.name])
        }
    }

    // cross join
    @Test
    fun testJoin05() {
        withCitiesAndUsers { cities, users, _ ->
            val allUsersToStPetersburg = (users crossJoin cities).slice(users.name, users.cityId, cities.name).select { cities.name.eq("St. Petersburg") }.map {
                it[users.name] to it[cities.name]
            }
            val allUsers = setOf(
                "Andrey",
                "Sergey",
                "Eugene",
                "Alex",
                "Something"
            )
            assertTrue(allUsersToStPetersburg.all { it.second == "St. Petersburg" })
            assertEquals(allUsers, allUsersToStPetersburg.map { it.first }.toSet())
        }
    }

    @Test
    fun testMultipleReferenceJoin01() {
        val foo = object : IntIdTable("foo") {
            val baz = integer("baz").uniqueIndex()
        }
        val bar = object : IntIdTable("bar") {
            val foo = reference("foo", foo)
            val baz = integer("baz") references foo.baz
        }
        withTables(foo, bar) {
            val fooId = foo.insertAndGetId {
                it[baz] = 5
            }

            bar.insert {
                it[this.foo] = fooId
                it[baz] = 5
            }

            val result = foo.innerJoin(bar).selectAll()
            assertEquals(1, result.count())
        }
    }

    @Test
    fun testMultipleReferenceJoin02() {
        val foo = object : IntIdTable("foo") {
            val baz = integer("baz").uniqueIndex()
        }
        val bar = object : IntIdTable("bar") {
            val foo = reference("foo", foo)
            val foo2 = reference("foo2", foo)
            val baz = integer("baz") references foo.baz
        }
        withTables(foo, bar) {
            expectException<IllegalStateException> {
                val fooId = foo.insertAndGetId {
                    it[baz] = 5
                }

                bar.insert {
                    it[this.foo] = fooId
                    it[this.foo2] = fooId
                    it[baz] = 5
                }

                val result = foo.innerJoin(bar).selectAll()
                assertEquals(1, result.count())
            }
        }
    }

    @Test
    fun testGroupBy01() {
        withCitiesAndUsers { cities, users, userData ->
            ((cities innerJoin users).slice(cities.name, users.id.count()).selectAll().groupBy(cities.name)).forEach {
                val cityName = it[cities.name]
                val userCount = it[users.id.count()]

                when (cityName) {
                    "Munich" -> assertEquals(2, userCount)
                    "Prague" -> assertEquals(0, userCount)
                    "St. Petersburg" -> assertEquals(1, userCount)
                    else -> error("Unknow city $cityName")
                }
            }
        }
    }

    @Test
    fun testGroupBy02() {
        withCitiesAndUsers { cities, users, userData ->
            val r = (cities innerJoin users).slice(cities.name, users.id.count()).selectAll().groupBy(cities.name).having { users.id.count() eq 1 }.toList()
            assertEquals(1, r.size)
            assertEquals("St. Petersburg", r[0][cities.name])
            val count = r[0][users.id.count()]
            assertEquals(1, count)
        }
    }

    @Test
    fun testGroupBy03() {
        withCitiesAndUsers { cities, users, userData ->
            val maxExpr = cities.id.max()
            val r = (cities innerJoin users).slice(cities.name, users.id.count(), maxExpr).selectAll()
                    .groupBy(cities.name)
                    .having{users.id.count().eq(maxExpr)}
                    .orderBy(cities.name)
                    .toList()

            assertEquals(2, r.size)
            0.let {
                assertEquals("Munich", r[it][cities.name])
                val count = r[it][users.id.count()]
                assertEquals(2, count)
                val max = r[it][maxExpr]
                assertEquals(2, max)
            }
            1.let {
                assertEquals("St. Petersburg", r[it][cities.name])
                val count = r[it][users.id.count()]
                assertEquals(1, count)
                val max = r[it][maxExpr]
                assertEquals(1, max)
            }
        }
    }

    @Test
    fun testGroupBy04() {
        withCitiesAndUsers { cities, users, userData ->
            val r = (cities innerJoin users).slice(cities.name, users.id.count(), cities.id.max()).selectAll()
                .groupBy(cities.name)
                .having { users.id.count() lessEq 42 }
                .orderBy(cities.name)
                .toList()

            assertEquals(2, r.size)
            0.let {
                assertEquals("Munich", r[it][cities.name])
                val count = r[it][users.id.count()]
                assertEquals(2, count)
            }
            1.let {
                assertEquals("St. Petersburg", r[it][cities.name])
                val count = r[it][users.id.count()]
                assertEquals(1, count)
            }
        }
    }

    @Test
    fun testGroupBy05() {
        withCitiesAndUsers { cities, users, userData ->
            val maxNullableCityId = users.cityId.max()

            users.slice(maxNullableCityId).selectAll()
                .map { it[maxNullableCityId] }.let { result ->
                assertTrue(result.size == 1)
                assertNotNull(result.single())
            }

            users.slice(maxNullableCityId).select { users.cityId.isNull() }
                .map { it[maxNullableCityId] }.let { result ->
                assertTrue(result.size == 1)
                assertNull(result.single())
            }
        }
    }

    @Test
    fun testGroupBy06() {
        withCitiesAndUsers { cities, users, userData ->
            val maxNullableId = cities.id.max()

            cities.slice(maxNullableId).selectAll()
                .map { it[maxNullableId] }.let { result ->
                assertTrue(result.size == 1)
                assertNotNull(result.single())
            }

            cities.slice(maxNullableId).select { cities.id.isNull() }
                .map { it[maxNullableId] }.let { result: List<Int?> ->
                assertTrue(result.size == 1)
                assertNull(result.single())
            }
        }
    }

    @Test
    fun testGroupBy07() {
        withCitiesAndUsers { cities, users, userData ->
            val avgIdExpr = cities.id.avg()
            val avgId = BigDecimal.valueOf(cities.selectAll().map { it[cities.id] }.average())

            cities.slice(avgIdExpr).selectAll()
                .map { it[avgIdExpr] }.let { result ->
                assertTrue(result.size == 1)
                assertTrue(result.single()!!.compareTo(avgId) == 0)
            }

            cities.slice(avgIdExpr).select { cities.id.isNull() }
                .map { it[avgIdExpr] }.let { result ->
                assertTrue(result.size == 1)
                assertNull(result.single())
            }
        }
    }

    @Test
    fun orderBy01() {
        withCitiesAndUsers { cities, users, userData ->
            val r = users.selectAll().orderBy(users.id).toList()
            assertEquals(5, r.size)
            assertEquals("alex", r[0][users.id])
            assertEquals("andrey", r[1][users.id])
            assertEquals("eugene", r[2][users.id])
            assertEquals("sergey", r[3][users.id])
            assertEquals("smth", r[4][users.id])
        }
    }

    private fun isNullFirst() = when (currentDialect) {
        is OracleDialect, is PostgreSQLDialect -> true
        else -> false
    }

    @Test
    fun orderBy02() {
        withCitiesAndUsers { cities, users, userData ->
            val r = users.selectAll().orderBy(users.cityId, false).orderBy(users.id).toList()
            assertEquals(5, r.size)
            val usersWithoutCities = listOf("alex", "smth")
            val otherUsers = listOf("eugene", "sergey", "andrey")
            val expected = if(isNullFirst()) usersWithoutCities + otherUsers
                else otherUsers + usersWithoutCities
            expected.forEachIndexed { index, e ->
                assertEquals(e, r[index][users.id])
            }
        }
    }

    @Test
    fun orderBy03() {
        withCitiesAndUsers { cities, users, userData ->
            val r = users.selectAll().orderBy(users.cityId to false, users.id to true).toList()
            assertEquals(5, r.size)
            val usersWithoutCities = listOf("alex", "smth")
            val otherUsers = listOf("eugene", "sergey", "andrey")
            val expected = if(isNullFirst()) usersWithoutCities + otherUsers
                else otherUsers + usersWithoutCities
            expected.forEachIndexed { index, e ->
                assertEquals(e, r[index][users.id])
            }
        }
    }

    @Test
    fun testOrderBy04() {
        withCitiesAndUsers { cities, users, userData ->
            val r = (cities innerJoin users).slice(cities.name, users.id.count()).selectAll().groupBy(cities.name).orderBy(cities.name).toList()
            assertEquals(2, r.size)
            assertEquals("Munich", r[0][cities.name])
            assertEquals(2, r[0][users.id.count()])
            assertEquals("St. Petersburg", r[1][cities.name])
            assertEquals(1, r[1][users.id.count()])
        }
    }

    @Test
    fun orderBy05() {
        withCitiesAndUsers { cities, users, userData ->
            val r = users.selectAll().orderBy(users.cityId to SortOrder.DESC, users.id to SortOrder.ASC).toList()
            assertEquals(5, r.size)
            val usersWithoutCities = listOf("alex", "smth")
            val otherUsers = listOf("eugene", "sergey", "andrey")
            val expected = if(isNullFirst()) usersWithoutCities + otherUsers
                else otherUsers + usersWithoutCities
            expected.forEachIndexed { index, e ->
                assertEquals(e, r[index][users.id])
            }
        }
    }

    @Test
    fun orderBy06() {
        withCitiesAndUsers { cities, users, userData ->
            val orderByExpression = users.id.substring(2, 1)
            val r = users.selectAll().orderBy(orderByExpression to SortOrder.ASC).toList()
            assertEquals(5, r.size)
            assertEquals("sergey", r[0][users.id])
            assertEquals("alex", r[1][users.id])
            assertEquals("smth", r[2][users.id])
            assertEquals("andrey", r[3][users.id])
            assertEquals("eugene", r[4][users.id])
        }
    }

    @Test
    fun testSizedIterable() {
        withCitiesAndUsers { cities, users, userData ->
            assertEquals(false, cities.selectAll().empty())
            assertEquals(true, cities.select { cities.name eq "Qwertt" }.empty())
            assertEquals(0, cities.select { cities.name eq "Qwertt" }.count())
            assertEquals(3, cities.selectAll().count())
        }
    }

    @Test
    fun testExists01() {
        withCitiesAndUsers { cities, users, userData ->
            val r = users.select { exists(userData.select((userData.user_id eq users.id) and (userData.comment like "%here%"))) }.toList()
            assertEquals(1, r.size)
            assertEquals("Something", r[0][users.name])
        }
    }

    @Test
    fun testExists02() {
        withCitiesAndUsers { cities, users, userData ->
            val r = users.select { exists(userData.select((userData.user_id eq users.id) and ((userData.comment like "%here%") or (userData.comment like "%Sergey")))) }
                .orderBy(users.id).toList()
            assertEquals(2, r.size)
            assertEquals("Sergey", r[0][users.name])
            assertEquals("Something", r[1][users.name])
        }
    }

    @Test
    fun testExists03() {
        withCitiesAndUsers { cities, users, userData ->
            val r = users.select {
                exists(userData.select((userData.user_id eq users.id) and (userData.comment like "%here%"))) or
                    exists(userData.select((userData.user_id eq users.id) and (userData.comment like "%Sergey")))
            }
                .orderBy(users.id).toList()
            assertEquals(2, r.size)
            assertEquals("Sergey", r[0][users.name])
            assertEquals("Something", r[1][users.name])
        }
    }

    @Test
    fun testInList01() {
        withCitiesAndUsers { cities, users, userData ->
            val r = users.select { users.id inList listOf("andrey", "alex") }.orderBy(users.name).toList()

            assertEquals(2, r.size)
            assertEquals("Alex", r[0][users.name])
            assertEquals("Andrey", r[1][users.name])
        }
    }

    @Test
    fun testInList02() {
        withCitiesAndUsers { cities, users, userData ->
            val cityIds = cities.selectAll().map { it[cities.id] }.take(2)
            val r = cities.select { cities.id inList cityIds }

            assertEquals(2, r.count())
        }
    }

    @Test
    fun testCalc01() {
        withCitiesAndUsers { cities, users, userData ->
            val r = cities.slice(cities.id.sum()).selectAll().toList()
            assertEquals(1, r.size)
            assertEquals(6, r[0][cities.id.sum()])
        }
    }

    @Test
    fun testCalc02() {
        withCitiesAndUsers { cities, users, userData ->
            val sum = Expression.build {
                Sum(cities.id + userData.value, IntegerColumnType())
            }
            val r = (users innerJoin userData innerJoin cities).slice(users.id, sum)
                .selectAll().groupBy(users.id).orderBy(users.id).toList()
            assertEquals(2, r.size)
            assertEquals("eugene", r[0][users.id])
            assertEquals(22, r[0][sum])
            assertEquals("sergey", r[1][users.id])
            assertEquals(32, r[1][sum])
        }
    }

    @Test
    fun testCalc03() {
        withCitiesAndUsers { cities, users, userData ->
            val sum = Expression.build { Sum(cities.id * 100 + userData.value / 10, IntegerColumnType()) }
            val r = (users innerJoin userData innerJoin cities).slice(users.id, sum)
                .selectAll().groupBy(users.id).orderBy(users.id).toList()
            assertEquals(2, r.size)
            assertEquals("eugene", r[0][users.id])
            assertEquals(202, r[0][sum])
            assertEquals("sergey", r[1][users.id])
            assertEquals(203, r[1][sum])
        }
    }

    @Test
    fun testSubstring01() {
        withCitiesAndUsers { cities, users, userData ->
            val substring = users.name.substring(1, 2)
            val r = (users).slice(users.id, substring)
                .selectAll().orderBy(users.id).toList()
            assertEquals(5, r.size)
            assertEquals("Al", r[0][substring])
            assertEquals("An", r[1][substring])
            assertEquals("Eu", r[2][substring])
            assertEquals("Se", r[3][substring])
            assertEquals("So", r[4][substring])
        }
    }

    @Test
    fun testLengthWithCount01() {
        class LengthFunction<T: ExpressionWithColumnType<String>>(val exp: T) : Function<Int>(IntegerColumnType()) {
            override fun toSQL(queryBuilder: QueryBuilder): String
                = if (currentDialect is SQLServerDialect) "LEN(${exp.toSQL(queryBuilder)})"
                else "LENGTH(${exp.toSQL(queryBuilder)})"
        }
        withCitiesAndUsers { cities, _, _ ->
            val sumOfLength = LengthFunction(cities.name).sum()
            val expectedValue = cities.selectAll().sumBy{ it[cities.name].length }

            val results = cities.slice(sumOfLength).selectAll().toList()
            assertEquals(1, results.size)
            assertEquals(expectedValue, results.single()[sumOfLength])
        }
    }

    @Test
    fun testInsertSelect01() {
        withCitiesAndUsers(exclude = listOf(TestDB.ORACLE)) { cities, users, userData ->
            val substring = users.name.substring(1, 2)
            cities.insert(users.slice(substring).selectAll().orderBy(users.id).limit(2))

            val r = cities.slice(cities.name).selectAll().orderBy(cities.id, false).limit(2).toList()
            assertEquals(2, r.size)
            assertEquals("An", r[0][cities.name])
            assertEquals("Al", r[1][cities.name])
        }
    }

    @Test
    fun testInsertSelect02() {
        withCitiesAndUsers { cities, users, userData ->
            val allUserData = userData.selectAll().count()
            userData.insert(userData.slice(userData.user_id, userData.comment, intParam(42)).selectAll())

            val r = userData.select { userData.value eq 42 }.orderBy(userData.user_id).toList()
            assertEquals(allUserData, r.size)
        }
    }

    @Test
    fun testInsertSelect03() {
        withCitiesAndUsers { cities, users, userData ->
            val userCount = users.selectAll().count()
            users.insert(users.slice(Random().castTo<String>(VarCharColumnType()).substring(1, 10), stringParam("Foo"), intParam(1)).selectAll())
            val r = users.select { users.name eq "Foo" }.toList()
            assertEquals(userCount, r.size)
        }
    }

    @Test
    fun testInsertSelect04() {
        withCitiesAndUsers { cities, users, userData ->
            val userCount = users.selectAll().count()
            users.insert(users.slice(stringParam("Foo"), Random().castTo<String>(VarCharColumnType()).substring(1, 10)).selectAll(), columns = listOf(users.name, users.id))
            val r = users.select { users.name eq "Foo" }.toList()
            assertEquals(userCount, r.size)
        }
    }

    @Test
    fun testSelectCase01() {
        withCitiesAndUsers { cities, users, userData ->
            val field = Expression.build { case().When(users.id eq "alex", stringLiteral("11")).Else(stringLiteral("22")) }
            val r = users.slice(users.id, field).selectAll().orderBy(users.id).limit(2).toList()
            assertEquals(2, r.size)
            assertEquals("11", r[0][field])
            assertEquals("alex", r[0][users.id])
            assertEquals("22", r[1][field])
            assertEquals("andrey", r[1][users.id])
        }
    }

<<<<<<< HEAD
    private fun DMLTestsData.Misc.checkRow(row: ResultRow, n: Int, nn: Int?, d: Date, dn: Date?, t: Date, tn: Date?, e: DMLTestsData.E, en: DMLTestsData.E?, es: DMLTestsData.E, esn: DMLTestsData.E?, s: String, sn: String?, dc: BigDecimal, dcn: BigDecimal?) {
=======
    private fun DMLTestsData.Misc.checkRow(row: ResultRow, n: Int, nn: Int?, d: DateTime, dn: DateTime?, t: DateTime, tn: DateTime?, e: DMLTestsData.E, en: DMLTestsData.E?, es: DMLTestsData.E, esn: DMLTestsData.E?, s: String, sn: String?, dc: BigDecimal, dcn: BigDecimal?, fcn: Float?) {
>>>>>>> 02c82e64
        assertEquals(row[this.n], n)
        assertEquals(row[this.nn], nn)
        assertEqualDateTime(row[this.d], d)
        assertEqualDateTime(row[this.dn], dn)
        assertEqualDateTime(row[this.t], t)
        assertEqualDateTime(row[this.tn], tn)
        assertEquals(row[this.e], e)
        assertEquals(row[this.en], en)
        assertEquals(row[this.es], es)
        assertEquals(row[this.esn], esn)
        assertEquals(row[this.s], s)
        assertEquals(row[this.sn], sn)
        assertEquals(row[this.dc], dc)
        assertEquals(row[this.dcn], dcn)
        assertEquals(row[this.fcn], fcn)
    }

    @Test
    fun testInsert01() {
        val tbl = DMLTestsData.Misc
        val date = today
        val time = Date()

        withTables(tbl) {
            tbl.insert {
                it[n] = 42
                it[d] = date
                it[t] = time
                it[e] = DMLTestsData.E.ONE
                it[es] = DMLTestsData.E.ONE
                it[s] = "test"
                it[dc] = BigDecimal("239.42")
                it[char] = '('
            }

            val row = tbl.selectAll().single()
            tbl.checkRow(row, 42, null, date, null, time, null, DMLTestsData.E.ONE, null, DMLTestsData.E.ONE, null, "test", null, BigDecimal("239.42"), null, null)
            assertEquals('(', row[tbl.char])
        }
    }

    @Test
    fun testInsert02() {
        val tbl = DMLTestsData.Misc
        val date = today
        val time = Date()

        withTables(tbl) {
            tbl.insert {
                it[n] = 42
                it[nn] = null
                it[d] = date
                it[dn] = null
                it[t] = time
                it[tn] = null
                it[e] = DMLTestsData.E.ONE
                it[en] = null
                it[es] = DMLTestsData.E.ONE
                it[esn] = null
                it[s] = "test"
                it[sn] = null
                it[dc] = BigDecimal("239.42")
                it[dcn] = null
                it[fcn] = null
            }

            val row = tbl.selectAll().single()
            tbl.checkRow(row, 42, null, date, null, time, null, DMLTestsData.E.ONE, null, DMLTestsData.E.ONE, null, "test", null, BigDecimal("239.42"), null, null)
        }
    }

    @Test
    fun testInsert03() {
        val tbl = DMLTestsData.Misc
        val date = today
        val time = Date()

        withTables(tbl) {
            tbl.insert {
                it[n] = 42
                it[nn] = 42
                it[d] = date
                it[dn] = date
                it[t] = time
                it[tn] = time
                it[e] = DMLTestsData.E.ONE
                it[en] = DMLTestsData.E.ONE
                it[es] = DMLTestsData.E.ONE
                it[esn] = DMLTestsData.E.ONE
                it[s] = "test"
                it[sn] = "test"
                it[dc] = BigDecimal("239.42")
                it[dcn] = BigDecimal("239.42")
                it[fcn] = 239.42f
            }

            val row = tbl.selectAll().single()
            tbl.checkRow(row, 42, 42, date, date, time, time, DMLTestsData.E.ONE, DMLTestsData.E.ONE, DMLTestsData.E.ONE, DMLTestsData.E.ONE, "test", "test", BigDecimal("239.42"), BigDecimal("239.42"), 239.42f)
        }
    }

    @Test
    fun testInsert04() {
        val stringThatNeedsEscaping = "A'braham Barakhyahu"
        val tbl = DMLTestsData.Misc
        val date = today
        val time = Date()
        withTables(tbl) {
            tbl.insert {
                it[n] = 42
                it[d] = date
                it[t] = time
                it[e] = DMLTestsData.E.ONE
                it[es] = DMLTestsData.E.ONE
                it[s] = stringThatNeedsEscaping
                it[dc] = BigDecimal("239.42")
            }

            val row = tbl.selectAll().single()
            tbl.checkRow(row, 42, null, date, null, time, null, DMLTestsData.E.ONE, null, DMLTestsData.E.ONE, null, stringThatNeedsEscaping, null, BigDecimal("239.42"), null, null)
        }
    }

    @Test
    fun testInsertAndGetId01() {
        val idTable = object : IntIdTable("tmp") {
            val name = varchar("foo", 10).uniqueIndex()
        }

        withTables(idTable) {
            idTable.insertAndGetId {
                it[idTable.name] = "1"
            }

            assertEquals(1, idTable.selectAll().count())

            idTable.insertAndGetId {
                it[idTable.name] = "2"
            }

            assertEquals(2, idTable.selectAll().count())

            assertFailAndRollback("Unique constraint") {
                idTable.insertAndGetId {
                    it[idTable.name] = "2"
                }
            }
        }
    }

    @Test
    fun testInsertIgnoreAndGetId01() {
        val idTable = object : IntIdTable("tmp") {
            val name = varchar("foo", 10).uniqueIndex()
        }

        val insertIgnoreSupportedDB = TestDB.values().toList() -
                listOf(TestDB.SQLITE, TestDB.MYSQL, TestDB.H2_MYSQL, TestDB.POSTGRESQL)
        withTables(insertIgnoreSupportedDB, idTable) {
            idTable.insertIgnoreAndGetId {
                it[idTable.name] = "1"
            }

            assertEquals(1, idTable.selectAll().count())

            idTable.insertIgnoreAndGetId {
                it[idTable.name] = "2"
            }

            assertEquals(2, idTable.selectAll().count())

            val idNull = idTable.insertIgnoreAndGetId {
                it[idTable.name] = "2"
            }

            assertEquals(null, idNull)
        }
    }


    @Test
    fun testBatchInsert01() {
        withCitiesAndUsers { cities, users, _ ->
            val cityNames = listOf("Paris", "Moscow", "Helsinki")
            val allCitiesID = cities.batchInsert(cityNames) { name ->
                this[cities.name] = name
            }
            assertEquals(cityNames.size, allCitiesID.size)

            val userNamesWithCityIds = allCitiesID.mapIndexed { index, id ->
                "UserFrom${cityNames[index]}" to id[cities.id] as Number
            }

            val generatedIds = users.batchInsert(userNamesWithCityIds) { (userName, cityId) ->
                this[users.id] = java.util.Random().nextInt().toString().take(6)
                this[users.name] = userName
                this[users.cityId] = cityId.toInt()
            }

            assertEquals(userNamesWithCityIds.size, generatedIds.size)
            assertEquals(userNamesWithCityIds.size, users.select { users.name inList userNamesWithCityIds.map { it.first } }.count())
        }
    }

    private val initBatch = listOf<(BatchInsertStatement) -> Unit>({
        it[EntityTests.TableWithDBDefault.field] = "1"
    }, {
        it[EntityTests.TableWithDBDefault.field] = "2"
        it[EntityTests.TableWithDBDefault.t1] = Date()
    })

    @Test
    fun testRawBatchInsertFails01() {
        withTables(EntityTests.TableWithDBDefault) {
            expectException<BatchDataInconsistentException> {
                BatchInsertStatement(EntityTests.TableWithDBDefault).run {
                    initBatch.forEach {
                        addBatch()
                        it(this)
                    }
                }
            }
        }
    }

    @Test
    fun testRawBatchInsertFails02() {
        withTables(EntityTests.TableWithDBDefault) {
            EntityTests.TableWithDBDefault.batchInsert(initBatch) { foo ->
                foo(this)
            }
        }
    }

    @Test
    fun testGeneratedKey01() {
        withTables(DMLTestsData.Cities) {
            val id = DMLTestsData.Cities.insert {
                it[DMLTestsData.Cities.name] = "FooCity"
            } get DMLTestsData.Cities.id
            assertEquals(DMLTestsData.Cities.selectAll().last()[DMLTestsData.Cities.id], id)
        }
    }

    object LongIdTable : Table() {
        val id = long("id").autoIncrement("long_id_seq").primaryKey()
        val name = text("name")
    }

    @Test
    fun testGeneratedKey02() {
        withTables(LongIdTable) {
            val id = LongIdTable.insert {
                it[LongIdTable.name] = "Foo"
            } get LongIdTable.id
            assertEquals(LongIdTable.selectAll().last()[LongIdTable.id], id)
        }
    }

    object IntIdTestTable : IntIdTable() {
        val name = text("name")
    }

    @Test
    fun testGeneratedKey03() {
        withTables(IntIdTestTable) {
            val id = IntIdTestTable.insertAndGetId {
                it[IntIdTestTable.name] = "Foo"
            }
            assertEquals(IntIdTestTable.selectAll().last()[IntIdTestTable.id], id)
        }
    }

    /*
    @Test fun testGeneratedKey04() {
        val CharIdTable = object : IdTable<String>("charId") {
            override val id = varchar("id", 50).primaryKey()
                    .clientDefault { UUID.randomUUID().toString() }
                    .entityId()
            val foo = integer("foo")
        }
        withTables(CharIdTable){
            val id = IntIdTestTable.insertAndGetId {
                it[CharIdTable.foo] = 5
            }
            assertNotNull(id?.value)
        }
    } */

/*
    Test fun testInsert05() {
        val stringThatNeedsEscaping = "multi\r\nline"
        val t = DMLTestsData.Misc
        withTables(t) {
            t.insert {
                it[n] = 42
                it[d] = today
                it[e] = DMLTestsData.E.ONE
                it[s] = stringThatNeedsEscaping
            }

            val row = t.selectAll().single()
            t.checkRow(row, 42, null, today, null, DMLTestsData.E.ONE, null, stringThatNeedsEscaping, null)
        }
    }
*/

    @Test
    fun testSelectDistinct() {
        val tbl = DMLTestsData.Cities
        withTables(tbl) {
            tbl.insert { it[tbl.name] = "test" }
            tbl.insert { it[tbl.name] = "test" }

            assertEquals(2, tbl.selectAll().count())
            assertEquals(2, tbl.selectAll().withDistinct().count())
            assertEquals(1, tbl.slice(tbl.name).selectAll().withDistinct().count())
            assertEquals("test", tbl.slice(tbl.name).selectAll().withDistinct().single()[tbl.name])
        }
    }

    @Test
    fun testSelect01() {
        val tbl = DMLTestsData.Misc
        withTables(tbl) {
            val date = today
            val time = Date()
            val sTest = "test"
            val dec = BigDecimal("239.42")
            tbl.insert {
                it[n] = 42
                it[d] = date
                it[t] = time
                it[e] = DMLTestsData.E.ONE
                it[es] = DMLTestsData.E.ONE
                it[s] = sTest
                it[dc] = dec
            }

            tbl.checkRow(tbl.select { tbl.n.eq(42) }.single(), 42, null, date, null, time, null, DMLTestsData.E.ONE, null, DMLTestsData.E.ONE, null, sTest, null, dec, null, null)
            tbl.checkRow(tbl.select { tbl.nn.isNull() }.single(), 42, null, date, null, time, null, DMLTestsData.E.ONE, null, DMLTestsData.E.ONE, null, sTest, null, dec, null, null)
            tbl.checkRow(tbl.select { tbl.nn.eq(null as Int?) }.single(), 42, null, date, null, time, null, DMLTestsData.E.ONE, null, DMLTestsData.E.ONE, null, sTest, null, dec, null, null)

<<<<<<< HEAD
            tbl.checkRow(tbl.select{tbl.d.eq(date)}.single(), 42, null, date, null, time, null, DMLTestsData.E.ONE, null, DMLTestsData.E.ONE, null, sTest, null, dec, null)
            tbl.checkRow(tbl.select{tbl.dn.isNull()}.single(), 42, null, date, null, time, null, DMLTestsData.E.ONE, null, DMLTestsData.E.ONE, null, sTest, null, dec, null)
            tbl.checkRow(tbl.select{tbl.dn.eq(null as Date?)}.single(), 42, null, date, null, time, null, DMLTestsData.E.ONE, null, DMLTestsData.E.ONE, null, sTest, null, dec, null)

            tbl.checkRow(tbl.select{tbl.t.eq(time)}.single(), 42, null, date, null, time, null, DMLTestsData.E.ONE, null, DMLTestsData.E.ONE, null, sTest, null, dec, null)
            tbl.checkRow(tbl.select{tbl.tn.isNull()}.single(), 42, null, date, null, time, null, DMLTestsData.E.ONE, null, DMLTestsData.E.ONE, null, sTest, null, dec, null)
            tbl.checkRow(tbl.select{tbl.tn.eq(null as Date?)}.single(), 42, null, date, null, time, null, DMLTestsData.E.ONE, null, DMLTestsData.E.ONE, null, sTest, null, dec, null)
=======
            tbl.checkRow(tbl.select { tbl.d.eq(date) }.single(), 42, null, date, null, time, null, DMLTestsData.E.ONE, null, DMLTestsData.E.ONE, null, sTest, null, dec, null, null)
            tbl.checkRow(tbl.select { tbl.dn.isNull() }.single(), 42, null, date, null, time, null, DMLTestsData.E.ONE, null, DMLTestsData.E.ONE, null, sTest, null, dec, null, null)
            tbl.checkRow(tbl.select { tbl.dn.eq(null as DateTime?) }.single(), 42, null, date, null, time, null, DMLTestsData.E.ONE, null, DMLTestsData.E.ONE, null, sTest, null, dec, null, null)

            tbl.checkRow(tbl.select { tbl.t.eq(time) }.single(), 42, null, date, null, time, null, DMLTestsData.E.ONE, null, DMLTestsData.E.ONE, null, sTest, null, dec, null, null)
            tbl.checkRow(tbl.select { tbl.tn.isNull() }.single(), 42, null, date, null, time, null, DMLTestsData.E.ONE, null, DMLTestsData.E.ONE, null, sTest, null, dec, null, null)
            tbl.checkRow(tbl.select { tbl.tn.eq(null as DateTime?) }.single(), 42, null, date, null, time, null, DMLTestsData.E.ONE, null, DMLTestsData.E.ONE, null, sTest, null, dec, null, null)
>>>>>>> 02c82e64

            tbl.checkRow(tbl.select { tbl.e.eq(DMLTestsData.E.ONE) }.single(), 42, null, date, null, time, null, DMLTestsData.E.ONE, null, DMLTestsData.E.ONE, null, sTest, null, dec, null, null)
            tbl.checkRow(tbl.select { tbl.en.isNull() }.single(), 42, null, date, null, time, null, DMLTestsData.E.ONE, null, DMLTestsData.E.ONE, null, sTest, null, dec, null, null)
            tbl.checkRow(tbl.select { tbl.en.eq(null as DMLTestsData.E?) }.single(), 42, null, date, null, time, null, DMLTestsData.E.ONE, null, DMLTestsData.E.ONE, null, sTest, null, dec, null, null)

            tbl.checkRow(tbl.select { tbl.s.eq(sTest) }.single(), 42, null, date, null, time, null, DMLTestsData.E.ONE, null, DMLTestsData.E.ONE, null, sTest, null, dec, null, null)
            tbl.checkRow(tbl.select { tbl.sn.isNull() }.single(), 42, null, date, null, time, null, DMLTestsData.E.ONE, null, DMLTestsData.E.ONE, null, sTest, null, dec, null, null)
            tbl.checkRow(tbl.select { tbl.sn.eq(null as String?) }.single(), 42, null, date, null, time, null, DMLTestsData.E.ONE, null, DMLTestsData.E.ONE, null, sTest, null, dec, null, null)
        }
    }

    @Test
    fun testSelect02() {
        val tbl = DMLTestsData.Misc
        withTables(tbl) {
            val date = today
            val time = Date()
            val sTest = "test"
            val eOne = DMLTestsData.E.ONE
            val dec = BigDecimal("239.42")
            tbl.insert {
                it[n] = 42
                it[nn] = 42
                it[d] = date
                it[dn] = date
                it[t] = time
                it[tn] = time
                it[e] = eOne
                it[en] = eOne
                it[es] = eOne
                it[esn] = eOne
                it[s] = sTest
                it[sn] = sTest
                it[dc] = dec
                it[dcn] = dec
                it[fcn] = 239.42f
            }

            tbl.checkRow(tbl.select { tbl.nn.eq(42) }.single(), 42, 42, date, date, time, time, eOne, eOne, eOne, eOne, sTest, sTest, dec, dec, 239.42f)
            tbl.checkRow(tbl.select { tbl.nn.neq<Int?>(null) }.single(), 42, 42, date, date, time, time, eOne, eOne, eOne, eOne, sTest, sTest, dec, dec, 239.42f)

            tbl.checkRow(tbl.select { tbl.dn.eq(date) }.single(), 42, 42, date, date, time, time, eOne, eOne, eOne, eOne, sTest, sTest, dec, dec, 239.42f)
            tbl.checkRow(tbl.select { tbl.dn.isNotNull() }.single(), 42, 42, date, date, time, time, eOne, eOne, eOne, eOne, sTest, sTest, dec, dec, 239.42f)

            tbl.checkRow(tbl.select { tbl.t.eq(time) }.single(), 42, 42, date, date, time, time, eOne, eOne, eOne, eOne, sTest, sTest, dec, dec, 239.42f)
            tbl.checkRow(tbl.select { tbl.tn.isNotNull() }.single(), 42, 42, date, date, time, time, eOne, eOne, eOne, eOne, sTest, sTest, dec, dec, 239.42f)

            tbl.checkRow(tbl.select { tbl.en.eq(eOne) }.single(), 42, 42, date, date, time, time, eOne, eOne, eOne, eOne, sTest, sTest, dec, dec, 239.42f)
            tbl.checkRow(tbl.select { tbl.en.isNotNull() }.single(), 42, 42, date, date, time, time, eOne, eOne, eOne, eOne, sTest, sTest, dec, dec, 239.42f)

            tbl.checkRow(tbl.select { tbl.sn.eq(sTest) }.single(), 42, 42, date, date, time, time, eOne, eOne, eOne, eOne, sTest, sTest, dec, dec, 239.42f)
            tbl.checkRow(tbl.select { tbl.sn.isNotNull() }.single(), 42, 42, date, date, time, time, eOne, eOne, eOne, eOne, sTest, sTest, dec, dec, 239.42f)
        }
    }

    @Test
    fun testUpdate02() {
        val tbl = DMLTestsData.Misc
        withTables(tbl) {
            val date = today
            val time = Date()
            val eOne = DMLTestsData.E.ONE
            val sTest = "test"
            val dec = BigDecimal("239.42")
            tbl.insert {
                it[n] = 42
                it[nn] = 42
                it[d] = date
                it[dn] = date
                it[t] = time
                it[tn] = time
                it[e] = eOne
                it[en] = eOne
                it[es] = eOne
                it[esn] = eOne
                it[s] = sTest
                it[sn] = sTest
                it[dc] = dec
                it[dcn] = dec
                it[fcn] = 239.42f
            }

            tbl.update({ tbl.n.eq(42) }) {
                it[nn] = null
                it[dn] = null
                it[tn] = null
                it[en] = null
                it[esn] = null
                it[sn] = null
                it[dcn] = null
                it[fcn] = null
            }

            val row = tbl.selectAll().single()
            tbl.checkRow(row, 42, null, date, null, time, null, eOne, null, eOne, null, sTest, null, dec, null, null)
        }
    }

    @Test
    fun testUpdate03() {
        val tbl = DMLTestsData.Misc
        val date = today
        val time = Date()
        val eOne = DMLTestsData.E.ONE
        val dec = BigDecimal("239.42")
        withTables(excludeSettings = listOf(TestDB.MYSQL), tables = tbl) {
            tbl.insert {
                it[n] = 101
                it[s] = "123456789"
                it[sn] = "123456789"
                it[d] = date
                it[t] = time
                it[e] = eOne
                it[es] = eOne
                it[dc] = dec
            }

            tbl.update({ tbl.n.eq(101) }) {
                it.update(s, tbl.s.substring(2, 255))
                it.update(sn, tbl.s.substring(3, 255))
            }

            val row = tbl.select { tbl.n eq 101 }.single()
            tbl.checkRow(row, 101, null, date, null, time, null, eOne, null, eOne, null, "23456789", "3456789", dec, null, null)
        }
    }

    @Test
    fun testJoinWithAlias01() {
        withCitiesAndUsers { cities, users, userData ->
            val usersAlias = users.alias("u2")
            val resultRow = Join(users).join(usersAlias, JoinType.LEFT, usersAlias[users.id], stringLiteral("smth"))
                .select { users.id eq "alex" }.single()

            assert(resultRow[users.name] == "Alex")
            assert(resultRow[usersAlias[users.name]] == "Something")
        }
    }

    @Test
    fun testStringFunctions() {
        withCitiesAndUsers { cities, users, userData ->

            val lcase = DMLTestsData.Cities.name.lowerCase()
            assert(cities.slice(lcase).selectAll().any { it[lcase] == "prague" })

            val ucase = DMLTestsData.Cities.name.upperCase()
            assert(cities.slice(ucase).selectAll().any { it[ucase] == "PRAGUE" })
        }
    }

    @Test
    fun testJoinSubQuery01() {
        withCitiesAndUsers { cities, users, userData ->
            val expAlias = users.name.max().alias("m")
            val usersAlias = users.slice(users.cityId, expAlias).selectAll().groupBy(users.cityId).alias("u2")
            val resultRows = Join(users).join(usersAlias, JoinType.INNER, usersAlias[expAlias], users.name).selectAll().toList()
            assertEquals(3, resultRows.size)
        }
    }

    @Test
    fun testJoinSubQuery02() {
        withCitiesAndUsers { cities, users, userData ->
            val expAlias = users.name.max().alias("m")

            val query = Join(users).joinQuery(on = { it[expAlias].eq(users.name) }) {
                users.slice(users.cityId, expAlias).selectAll().groupBy(users.cityId)
            }
            val innerExp = query.lastQueryAlias!![expAlias]

            assertEquals("q0", query.lastQueryAlias?.alias)
            assertEquals(3, query.selectAll().count())
            assertNotNull(query.slice(users.columns + innerExp).selectAll().first()[innerExp])
        }
    }

    @Test
    fun testJoinWithAdditionalConstraint() {
        withCitiesAndUsers { cities, users, userData ->
            val usersAlias = users.alias("name")
            val join = cities.join(usersAlias, JoinType.INNER, cities.id, usersAlias[users.cityId]) {
                cities.id greater 1 and (cities.name.neq(usersAlias[users.name]))
            }

            assertEquals(2, join.selectAll().count())
        }
    }

    @Test
    fun testDefaultExpressions01() {

        fun abs(value: Int) = object : ExpressionWithColumnType<Int>() {
            override fun toSQL(queryBuilder: QueryBuilder): String = "ABS($value)"

            override val columnType: IColumnType = IntegerColumnType()
        }

        val foo = object : IntIdTable("foo") {
            val name = text("name")
            val defaultDate = datetime<Date>("defaultDate").defaultExpression(dateProvider<Date>().CurrentDateTime())
            val defaultInt = integer("defaultInteger").defaultExpression(abs(-100))
        }

        withTables(foo) {
            val id = foo.insertAndGetId {
                it[foo.name] = "bar"
            }
            val result = foo.select { foo.id eq id }.single()

            assertEqualDateTime(today, result[foo.defaultDate])
            assertEquals(100, result[foo.defaultInt])
        }
    }

    @Test
    fun testDefaultExpressions02() {
        val foo = object : IntIdTable("foo") {
            val name = text("name")
            val defaultDateTime = datetime("defaultDateTime").defaultExpression(CurrentDateTime())
        }

        val nonDefaultDate = DateTime.parse("2000-01-01")

        withTables(foo) {
            val id = foo.insertAndGetId {
                it[foo.name] = "bar"
                it[foo.defaultDateTime] = nonDefaultDate
            }

            val result = foo.select { foo.id eq id }.single()

            assertEquals("bar", result[foo.name])
            assertEqualDateTime(nonDefaultDate, result[foo.defaultDateTime])

            foo.update({foo.id eq id}) {
                it[foo.name] = "baz"
            }

            val result2 = foo.select { foo.id eq id }.single()
            assertEquals("baz", result2[foo.name])
            assertEqualDateTime(nonDefaultDate, result2[foo.defaultDateTime])
        }
    }

    @Test
    fun testRandomFunction01() {
        val t = DMLTestsData.Cities
        withTables(t) {
            if (t.selectAll().count() == 0) {
                t.insert { it[t.name] = "city-1" }
            }

            val rand = Random()
            val resultRow = t.slice(rand).selectAll().limit(1).single()
            assert(resultRow[rand] is BigDecimal)
            println(resultRow[rand])
        }
    }

    // GitHub issue #98: Parameter index out of range when using Table.replace
    @Test
    fun testReplace01() {
        val NewAuth = object : Table() {
            val username = varchar("username", 16).primaryKey()
            val session = binary("session", 64)
            val timestamp = long("timestamp").default(0)
            val serverID = varchar("serverID", 64).default("")
        }
        // Only MySQL supp
        withTables(TestDB.values().toList() - listOf(TestDB.MYSQL, TestDB.POSTGRESQL), NewAuth) {
            NewAuth.replace {
                it[username] = "username"
                it[session] = "session".toByteArray()
            }
        }
    }

    private fun assertQueryResultValid(query: Query): Unit {
        val users = DMLTestsData.Users
        val cities = DMLTestsData.Cities
        query.forEach { row ->
            val userName = row[users.name]
            val cityName = row[cities.name]
            when (userName) {
                "Andrey" -> assertEquals("St. Petersburg", cityName)
                "Sergey" -> assertEquals("Munich", cityName)
                else -> error("Unexpected user $userName")
            }
        }
    }

    private val predicate = Op.build {
        val nameCheck = (DMLTestsData.Users.id eq "andrey") or (DMLTestsData.Users.name eq "Sergey")
        val cityCheck = DMLTestsData.Users.cityId eq DMLTestsData.Cities.id
        nameCheck and cityCheck
    }

    @Test
    fun testAdjustQuerySlice() {
        withCitiesAndUsers { cities, users, _ ->
            val queryAdjusted = (users innerJoin cities)
                .slice(users.name)
                .select(predicate)

            fun Query.sliceIt(): FieldSet = this.set.source.slice(users.name, cities.name)
            val oldSlice = queryAdjusted.set.fields
            val expectedSlice = queryAdjusted.sliceIt().fields
            queryAdjusted.adjustSlice { slice(users.name, cities.name) }
            val actualSlice = queryAdjusted.set.fields
            fun containsInAnyOrder(list: List<*>) = containsInAnyOrder(*list.toTypedArray())

            assertThat(oldSlice, not(containsInAnyOrder(actualSlice)))
            assertThat(actualSlice, containsInAnyOrder(expectedSlice))
            assertQueryResultValid(queryAdjusted)
        }
    }

    @Test
    fun testAdjustQueryColumnSet() {
        withCitiesAndUsers { cities, users, _ ->
            val queryAdjusted = users
                .slice(users.name, cities.name)
                .select(predicate)
            val oldColumnSet = queryAdjusted.set.source
            val expectedColumnSet = users innerJoin cities
            queryAdjusted.adjustColumnSet { innerJoin(cities) }
            val actualColumnSet = queryAdjusted.set.source
            fun ColumnSet.repr(): String = this.describe(TransactionManager.current())

            assertNotEquals(oldColumnSet.repr(), actualColumnSet.repr())
            assertEquals(expectedColumnSet.repr(), actualColumnSet.repr())
            assertQueryResultValid(queryAdjusted)
        }
    }

    @Test
    fun testAdjustQueryWhere() {
        withCitiesAndUsers { cities, users, _ ->
            val queryAdjusted = (users innerJoin cities)
                .slice(users.name, cities.name)
                .selectAll()
            queryAdjusted.adjustWhere {
                assertNull(this)
                predicate
            }
            val actualWhere = queryAdjusted.where
            fun Op<Boolean>.repr(): String = this.toSQL(QueryBuilder(false))

            assertEquals(predicate.repr(), actualWhere!!.repr())
            assertQueryResultValid(queryAdjusted)
        }
    }

    @Test
    fun `test that count() works with Query that contains distinct and columns with same name from different tables`() {
        withCitiesAndUsers { cities, users, _ ->
            assertEquals(3, cities.innerJoin(users).selectAll().withDistinct().count())
        }
    }

    @Test
    fun `test that count() works with Query that contains distinct and columns with same name from different tables and already defined alias`() {
        withCitiesAndUsers { cities, users, _ ->
            assertEquals(3, cities.innerJoin(users).slice(users.id.alias("usersId"), cities.id).selectAll().withDistinct().count())
        }
    }

    @Test
    fun `test that count() returns right value for Query with group by`() {
        withCitiesAndUsers { _, user, userData ->
            val uniqueUsersInData = userData.slice(userData.user_id).selectAll().withDistinct().count()
            val sameQueryWithGrouping = userData.slice(userData.value.max()).selectAll().groupBy(userData.user_id).count()
            assertEquals(uniqueUsersInData, sameQueryWithGrouping)
        }
    }
}

private val today: Date get() {
    val d = Date()
    return Date(d.year, d.month, d.day)
}<|MERGE_RESOLUTION|>--- conflicted
+++ resolved
@@ -5,21 +5,14 @@
 import org.jetbrains.exposed.dao.IntIdTable
 import org.jetbrains.exposed.exceptions.UnsupportedByDialectException
 import org.jetbrains.exposed.sql.*
-<<<<<<< HEAD
+import org.jetbrains.exposed.sql.Function
 import org.jetbrains.exposed.sql.Random
 import org.jetbrains.exposed.sql.statements.BatchDataInconsistentException
 import org.jetbrains.exposed.sql.statements.BatchInsertStatement
-import org.jetbrains.exposed.sql.tests.*
-=======
-import org.jetbrains.exposed.sql.Function
-import org.jetbrains.exposed.sql.statements.BatchDataInconsistentException
-import org.jetbrains.exposed.sql.statements.BatchInsertStatement
-import org.jetbrains.exposed.sql.tests.DatabaseTestsBase
-import org.jetbrains.exposed.sql.tests.TestDB
 import org.jetbrains.exposed.sql.transactions.TransactionManager
 import org.jetbrains.exposed.sql.vendors.*
+import org.jetbrains.exposed.sql.tests.*
 import org.joda.time.DateTime
->>>>>>> 02c82e64
 import org.junit.Assert.assertThat
 import org.junit.Test
 import java.math.BigDecimal
@@ -856,11 +849,7 @@
         }
     }
 
-<<<<<<< HEAD
     private fun DMLTestsData.Misc.checkRow(row: ResultRow, n: Int, nn: Int?, d: Date, dn: Date?, t: Date, tn: Date?, e: DMLTestsData.E, en: DMLTestsData.E?, es: DMLTestsData.E, esn: DMLTestsData.E?, s: String, sn: String?, dc: BigDecimal, dcn: BigDecimal?) {
-=======
-    private fun DMLTestsData.Misc.checkRow(row: ResultRow, n: Int, nn: Int?, d: DateTime, dn: DateTime?, t: DateTime, tn: DateTime?, e: DMLTestsData.E, en: DMLTestsData.E?, es: DMLTestsData.E, esn: DMLTestsData.E?, s: String, sn: String?, dc: BigDecimal, dcn: BigDecimal?, fcn: Float?) {
->>>>>>> 02c82e64
         assertEquals(row[this.n], n)
         assertEquals(row[this.nn], nn)
         assertEqualDateTime(row[this.d], d)
@@ -1204,23 +1193,13 @@
             tbl.checkRow(tbl.select { tbl.nn.isNull() }.single(), 42, null, date, null, time, null, DMLTestsData.E.ONE, null, DMLTestsData.E.ONE, null, sTest, null, dec, null, null)
             tbl.checkRow(tbl.select { tbl.nn.eq(null as Int?) }.single(), 42, null, date, null, time, null, DMLTestsData.E.ONE, null, DMLTestsData.E.ONE, null, sTest, null, dec, null, null)
 
-<<<<<<< HEAD
-            tbl.checkRow(tbl.select{tbl.d.eq(date)}.single(), 42, null, date, null, time, null, DMLTestsData.E.ONE, null, DMLTestsData.E.ONE, null, sTest, null, dec, null)
-            tbl.checkRow(tbl.select{tbl.dn.isNull()}.single(), 42, null, date, null, time, null, DMLTestsData.E.ONE, null, DMLTestsData.E.ONE, null, sTest, null, dec, null)
-            tbl.checkRow(tbl.select{tbl.dn.eq(null as Date?)}.single(), 42, null, date, null, time, null, DMLTestsData.E.ONE, null, DMLTestsData.E.ONE, null, sTest, null, dec, null)
-
-            tbl.checkRow(tbl.select{tbl.t.eq(time)}.single(), 42, null, date, null, time, null, DMLTestsData.E.ONE, null, DMLTestsData.E.ONE, null, sTest, null, dec, null)
-            tbl.checkRow(tbl.select{tbl.tn.isNull()}.single(), 42, null, date, null, time, null, DMLTestsData.E.ONE, null, DMLTestsData.E.ONE, null, sTest, null, dec, null)
-            tbl.checkRow(tbl.select{tbl.tn.eq(null as Date?)}.single(), 42, null, date, null, time, null, DMLTestsData.E.ONE, null, DMLTestsData.E.ONE, null, sTest, null, dec, null)
-=======
-            tbl.checkRow(tbl.select { tbl.d.eq(date) }.single(), 42, null, date, null, time, null, DMLTestsData.E.ONE, null, DMLTestsData.E.ONE, null, sTest, null, dec, null, null)
-            tbl.checkRow(tbl.select { tbl.dn.isNull() }.single(), 42, null, date, null, time, null, DMLTestsData.E.ONE, null, DMLTestsData.E.ONE, null, sTest, null, dec, null, null)
-            tbl.checkRow(tbl.select { tbl.dn.eq(null as DateTime?) }.single(), 42, null, date, null, time, null, DMLTestsData.E.ONE, null, DMLTestsData.E.ONE, null, sTest, null, dec, null, null)
-
-            tbl.checkRow(tbl.select { tbl.t.eq(time) }.single(), 42, null, date, null, time, null, DMLTestsData.E.ONE, null, DMLTestsData.E.ONE, null, sTest, null, dec, null, null)
-            tbl.checkRow(tbl.select { tbl.tn.isNull() }.single(), 42, null, date, null, time, null, DMLTestsData.E.ONE, null, DMLTestsData.E.ONE, null, sTest, null, dec, null, null)
-            tbl.checkRow(tbl.select { tbl.tn.eq(null as DateTime?) }.single(), 42, null, date, null, time, null, DMLTestsData.E.ONE, null, DMLTestsData.E.ONE, null, sTest, null, dec, null, null)
->>>>>>> 02c82e64
+            tbl.checkRow(tbl.select{tbl.d.eq(date)}.single(), 42, null, date, null, time, null, DMLTestsData.E.ONE, null, DMLTestsData.E.ONE, null, sTest, null, dec, null, null)
+            tbl.checkRow(tbl.select{tbl.dn.isNull()}.single(), 42, null, date, null, time, null, DMLTestsData.E.ONE, null, DMLTestsData.E.ONE, null, sTest, null, dec, null, null)
+            tbl.checkRow(tbl.select{tbl.dn.eq(null as Date?)}.single(), 42, null, date, null, time, null, DMLTestsData.E.ONE, null, DMLTestsData.E.ONE, null, sTest, null, dec, null, null)
+
+            tbl.checkRow(tbl.select{tbl.t.eq(time)}.single(), 42, null, date, null, time, null, DMLTestsData.E.ONE, null, DMLTestsData.E.ONE, null, sTest, null, dec, null, null)
+            tbl.checkRow(tbl.select{tbl.tn.isNull()}.single(), 42, null, date, null, time, null, DMLTestsData.E.ONE, null, DMLTestsData.E.ONE, null, sTest, null, dec, null, null)
+            tbl.checkRow(tbl.select{tbl.tn.eq(null as Date?)}.single(), 42, null, date, null, time, null, DMLTestsData.E.ONE, null, DMLTestsData.E.ONE, null, sTest, null, dec, null, null)
 
             tbl.checkRow(tbl.select { tbl.e.eq(DMLTestsData.E.ONE) }.single(), 42, null, date, null, time, null, DMLTestsData.E.ONE, null, DMLTestsData.E.ONE, null, sTest, null, dec, null, null)
             tbl.checkRow(tbl.select { tbl.en.isNull() }.single(), 42, null, date, null, time, null, DMLTestsData.E.ONE, null, DMLTestsData.E.ONE, null, sTest, null, dec, null, null)
