--- conflicted
+++ resolved
@@ -3,12 +3,7 @@
 import demo.dao.User
 import org.hamcrest.Matchers.containsInAnyOrder
 import org.hamcrest.Matchers.not
-<<<<<<< HEAD
-import org.jetbrains.exposed.dao.IdTable
-import org.jetbrains.exposed.dao.IntIdTable
-=======
 import org.jetbrains.exposed.dao.*
->>>>>>> 0b0e375b
 import org.jetbrains.exposed.exceptions.UnsupportedByDialectException
 import org.jetbrains.exposed.sql.*
 import org.jetbrains.exposed.sql.Function
@@ -21,10 +16,7 @@
 import org.jetbrains.exposed.sql.vendors.PostgreSQLDialect
 import org.jetbrains.exposed.sql.vendors.SQLServerDialect
 import org.jetbrains.exposed.sql.vendors.currentDialect
-<<<<<<< HEAD
-=======
 import org.joda.time.DateTime
->>>>>>> 0b0e375b
 import org.junit.Assert.assertThat
 import org.junit.Test
 import java.math.BigDecimal
@@ -907,14 +899,10 @@
         }
     }
 
-<<<<<<< HEAD
-    private fun DMLTestsData.Misc.checkRow(row: ResultRow, n: Int, nn: Int?, d: Date, dn: Date?, t: Date, tn: Date?, e: DMLTestsData.E, en: DMLTestsData.E?, es: DMLTestsData.E, esn: DMLTestsData.E?, s: String, sn: String?, dc: BigDecimal, dcn: BigDecimal?, fcn: Float?) {
-=======
     private fun DMLTestsData.Misc.checkRow(row: ResultRow, n: Int, nn: Int?, d: DateTime, dn: DateTime?,
                                            t: DateTime, tn: DateTime?, e: DMLTestsData.E, en: DMLTestsData.E?,
                                            es: DMLTestsData.E, esn: DMLTestsData.E?, s: String, sn: String?,
                                            dc: BigDecimal, dcn: BigDecimal?, fcn: Float?, dblcn: Double?) {
->>>>>>> 0b0e375b
         assertEquals(row[this.n], n)
         assertEquals(row[this.nn], nn)
         assertEqualDateTime(row[this.d], d)
@@ -1266,15 +1254,6 @@
             tbl.checkRow(tbl.select { tbl.nn.isNull() }.single(), 42, null, date, null, time, null, DMLTestsData.E.ONE, null, DMLTestsData.E.ONE, null, sTest, null, dec, null, null, null)
             tbl.checkRow(tbl.select { tbl.nn.eq(null as Int?) }.single(), 42, null, date, null, time, null, DMLTestsData.E.ONE, null, DMLTestsData.E.ONE, null, sTest, null, dec, null, null, null)
 
-<<<<<<< HEAD
-            tbl.checkRow(tbl.select{tbl.d.eq(date)}.single(), 42, null, date, null, time, null, DMLTestsData.E.ONE, null, DMLTestsData.E.ONE, null, sTest, null, dec, null, null)
-            tbl.checkRow(tbl.select{tbl.dn.isNull()}.single(), 42, null, date, null, time, null, DMLTestsData.E.ONE, null, DMLTestsData.E.ONE, null, sTest, null, dec, null, null)
-            tbl.checkRow(tbl.select{tbl.dn.eq(null as Date?)}.single(), 42, null, date, null, time, null, DMLTestsData.E.ONE, null, DMLTestsData.E.ONE, null, sTest, null, dec, null, null)
-
-            tbl.checkRow(tbl.select{tbl.t.eq(time)}.single(), 42, null, date, null, time, null, DMLTestsData.E.ONE, null, DMLTestsData.E.ONE, null, sTest, null, dec, null, null)
-            tbl.checkRow(tbl.select{tbl.tn.isNull()}.single(), 42, null, date, null, time, null, DMLTestsData.E.ONE, null, DMLTestsData.E.ONE, null, sTest, null, dec, null, null)
-            tbl.checkRow(tbl.select{tbl.tn.eq(null as Date?)}.single(), 42, null, date, null, time, null, DMLTestsData.E.ONE, null, DMLTestsData.E.ONE, null, sTest, null, dec, null, null)
-=======
             tbl.checkRow(tbl.select { tbl.d.eq(date) }.single(), 42, null, date, null, time, null, DMLTestsData.E.ONE, null, DMLTestsData.E.ONE, null, sTest, null, dec, null, null, null)
             tbl.checkRow(tbl.select { tbl.dn.isNull() }.single(), 42, null, date, null, time, null, DMLTestsData.E.ONE, null, DMLTestsData.E.ONE, null, sTest, null, dec, null, null, null)
             tbl.checkRow(tbl.select { tbl.dn.eq(null as DateTime?) }.single(), 42, null, date, null, time, null, DMLTestsData.E.ONE, null, DMLTestsData.E.ONE, null, sTest, null, dec, null, null, null)
@@ -1282,7 +1261,6 @@
             tbl.checkRow(tbl.select { tbl.t.eq(time) }.single(), 42, null, date, null, time, null, DMLTestsData.E.ONE, null, DMLTestsData.E.ONE, null, sTest, null, dec, null, null, null)
             tbl.checkRow(tbl.select { tbl.tn.isNull() }.single(), 42, null, date, null, time, null, DMLTestsData.E.ONE, null, DMLTestsData.E.ONE, null, sTest, null, dec, null, null, null)
             tbl.checkRow(tbl.select { tbl.tn.eq(null as DateTime?) }.single(), 42, null, date, null, time, null, DMLTestsData.E.ONE, null, DMLTestsData.E.ONE, null, sTest, null, dec, null, null, null)
->>>>>>> 0b0e375b
 
             tbl.checkRow(tbl.select { tbl.e.eq(DMLTestsData.E.ONE) }.single(), 42, null, date, null, time, null, DMLTestsData.E.ONE, null, DMLTestsData.E.ONE, null, sTest, null, dec, null, null, null)
             tbl.checkRow(tbl.select { tbl.en.isNull() }.single(), 42, null, date, null, time, null, DMLTestsData.E.ONE, null, DMLTestsData.E.ONE, null, sTest, null, dec, null, null, null)
@@ -1703,12 +1681,10 @@
     }
 }
 
-<<<<<<< HEAD
 private val today: Date get() {
     val d = Date()
     return Date(d.year, d.month, d.day)
-=======
-private val today: DateTime = DateTime.now().withTimeAtStartOfDay()
+}
 
 object OrgMemberships : IntIdTable() {
     val orgId = reference("org", Orgs.uid)
@@ -1731,5 +1707,4 @@
 
     var uid by Orgs.uid
     var name by Orgs.name
->>>>>>> 0b0e375b
 }